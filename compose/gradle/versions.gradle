ext {

<<<<<<< HEAD
    // Koin Versions
    koin_version = '3.3.2'
    koin_android_version = '3.3.2'
    koin_androidx_compose_version = '3.4.2'
    koin_compose_version = "1.0.0"
=======
    koin_androidx_compose_version = '3.4.2'
>>>>>>> 8206229e

    // Compose
    compose_compiler = "1.3.2"
    androidx_compose_version = "1.3.3"
<<<<<<< HEAD
    jb_compose_version = "1.2.2"

    // Kotlin
    kotlin_version = '1.7.20'
    
    // Dokka
    dokka_version = '1.4.32'
=======

    // Kotlin
    kotlin_version = '1.7.20'
>>>>>>> 8206229e
}<|MERGE_RESOLUTION|>--- conflicted
+++ resolved
@@ -1,29 +1,15 @@
 ext {
 
-<<<<<<< HEAD
     // Koin Versions
-    koin_version = '3.3.2'
-    koin_android_version = '3.3.2'
-    koin_androidx_compose_version = '3.4.2'
+    koin_androidx_compose_version = '3.4.3'
     koin_compose_version = "1.0.0"
-=======
-    koin_androidx_compose_version = '3.4.2'
->>>>>>> 8206229e
 
     // Compose
-    compose_compiler = "1.3.2"
+    compose_compiler = "1.4.2"
     androidx_compose_version = "1.3.3"
-<<<<<<< HEAD
-    jb_compose_version = "1.2.2"
-
-    // Kotlin
-    kotlin_version = '1.7.20'
+    // JB Compose
+    jb_compose_version = "1.3.1"
     
-    // Dokka
-    dokka_version = '1.4.32'
-=======
-
-    // Kotlin
-    kotlin_version = '1.7.20'
->>>>>>> 8206229e
+//    // Kotlin
+//    kotlin_version = '1.8.10'
 }