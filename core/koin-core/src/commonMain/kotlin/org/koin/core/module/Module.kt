/*
 * Copyright 2017-Present the original author or authors.
 *
 * Licensed under the Apache License, Version 2.0 (the "License");
 * you may not use this file except in compliance with the License.
 * You may obtain a copy of the License at
 *
 *      http://www.apache.org/licenses/LICENSE-2.0
 *
 * Unless required by applicable law or agreed to in writing, software
 * distributed under the License is distributed on an "AS IS" BASIS,
 * WITHOUT WARRANTIES OR CONDITIONS OF ANY KIND, either express or implied.
 * See the License for the specific language governing permissions and
 * limitations under the License.
 */
package org.koin.core.module

import org.koin.core.annotation.KoinInternalApi
import org.koin.core.definition.*
import org.koin.core.error.DefinitionOverrideException
import org.koin.core.instance.FactoryInstanceFactory
import org.koin.core.instance.InstanceFactory
import org.koin.core.instance.ScopedInstanceFactory
import org.koin.core.instance.SingleInstanceFactory
import org.koin.core.qualifier.Qualifier
import org.koin.core.qualifier.TypeQualifier
import org.koin.core.registry.ScopeRegistry.Companion.rootScopeQualifier
import org.koin.dsl.ScopeDSL
import org.koin.mp.KoinPlatformTools

/**
 * Koin Module
 * Gather/help compose Koin definitions
 *
 * @author Arnaud Giuliani
 */
@OptIn(KoinInternalApi::class)
@KoinDslMarker
class Module(

    @PublishedApi
    internal val _createdAtStart: Boolean = false,
) {
    val id = KoinPlatformTools.generateId()

    var eagerInstances = hashSetOf<SingleInstanceFactory<*>>()
        internal set

    @KoinInternalApi
    val mappings = hashMapOf<IndexKey, InstanceFactory<*>>()

    val isLoaded: Boolean
        get() = mappings.size > 0

    @PublishedApi
    internal val scopes = hashSetOf<Qualifier>()

    @KoinInternalApi
    val includedModules = mutableListOf<Module>()

    /**
     * A collection of [Module] from which the current [Module] is compose.
     * Duplicated modules are ignored.
     */
    fun includes(vararg module: Module) {
        includedModules += module
    }

    /**
     * A collection of [Module] from which the current [Module] is compose.
     * Duplicated modules are ignored.
     */
    fun includes(module: List<Module>) {
        includedModules += module
    }

    /**
     * Declare a group a scoped definition with a given scope qualifier
     * @param qualifier
     */
    @KoinDslMarker
    fun scope(qualifier: Qualifier, scopeSet: ScopeDSL.() -> Unit) {
        ScopeDSL(qualifier, this).apply(scopeSet)
        scopes.add(qualifier)
    }

    /**
     * Class Typed Scope
     */
    @KoinDslMarker
    inline fun <reified T> scope(scopeSet: ScopeDSL.() -> Unit) {
        val qualifier = TypeQualifier(T::class)
        ScopeDSL(qualifier, this).apply(scopeSet)
        scopes.add(qualifier)
    }

    /**
     * Declare a Single definition
     * @param qualifier
     * @param createdAtStart
     * @param definition - definition function
     */
    inline fun <reified T> single(
        qualifier: Qualifier? = null,
        createdAtStart: Boolean = false,
        noinline definition: Definition<T>,
    ): KoinDefinition<T> {
        val factory = _singleInstanceFactory(qualifier, definition)
        indexPrimaryType(factory)
        if (createdAtStart || this._createdAtStart) {
            prepareForCreationAtStart(factory)
        }
        return KoinDefinition(this, factory)
    }

    @KoinInternalApi
    fun indexPrimaryType(instanceFactory: InstanceFactory<*>) {
        val def = instanceFactory.beanDefinition
        val mapping = indexKey(def.primaryType, def.qualifier, def.scopeQualifier)
        saveMapping(mapping, instanceFactory)
    }

    @KoinInternalApi
    fun indexSecondaryTypes(instanceFactory: InstanceFactory<*>) {
        val def = instanceFactory.beanDefinition
        def.secondaryTypes.forEach { clazz ->
            val mapping = indexKey(clazz, def.qualifier, def.scopeQualifier)
            saveMapping(mapping, instanceFactory)
        }
    }

    @KoinInternalApi
    fun prepareForCreationAtStart(instanceFactory: SingleInstanceFactory<*>) {
        eagerInstances.add(instanceFactory)
    }

    @PublishedApi
    internal fun saveMapping(mapping: IndexKey, factory: InstanceFactory<*>) {
        mappings[mapping] = factory
    }

    /**
     * Declare a Factory definition
     * @param qualifier
     * @param definition - definition function
     */
    inline fun <reified T> factory(
        qualifier: Qualifier? = null,
        noinline definition: Definition<T>,
    ): KoinDefinition<T> {
        return factory(qualifier, definition, rootScopeQualifier)
    }

    @PublishedApi
    internal inline fun <reified T> factory(
        qualifier: Qualifier? = null,
        noinline definition: Definition<T>,
        scopeQualifier: Qualifier,
    ): KoinDefinition<T> {
        val factory = _factoryInstanceFactory(qualifier, definition, scopeQualifier)
        indexPrimaryType(factory)
        return KoinDefinition(this, factory)
    }

    /**
     * Help write list of Modules
     */
    operator fun plus(module: Module) = listOf(this, module)

    /**
     * Help write list of Modules
     */
    operator fun plus(modules: List<Module>) = listOf(this) + modules

    override fun equals(other: Any?): Boolean {
        if (this === other) return true
        if (other == null || this::class != other::class) return false

        other as Module

        if (id != other.id) return false

        return true
    }

    override fun hashCode(): Int {
        return id.hashCode()
    }
}

@PublishedApi
internal fun overrideError(
    factory: InstanceFactory<*>,
    mapping: IndexKey,
) {
    throw DefinitionOverrideException("Already existing definition for ${factory.beanDefinition} at $mapping")
}

@KoinInternalApi
inline fun <reified T> _singleInstanceFactory(
    qualifier: Qualifier? = null,
    noinline definition: Definition<T>,
    scopeQualifier: Qualifier = rootScopeQualifier,
): SingleInstanceFactory<T> {
    val def = _createDefinition(Kind.Singleton, qualifier, definition, scopeQualifier = scopeQualifier)
    return SingleInstanceFactory(def)
}

@KoinInternalApi
inline fun <reified T> _factoryInstanceFactory(
    qualifier: Qualifier? = null,
    noinline definition: Definition<T>,
    scopeQualifier: Qualifier = rootScopeQualifier,
): FactoryInstanceFactory<T> {
    val def = _createDefinition(Kind.Factory, qualifier, definition, scopeQualifier = scopeQualifier)
    return FactoryInstanceFactory(def)
}

@KoinInternalApi
inline fun <reified T> _scopedInstanceFactory(
    qualifier: Qualifier? = null,
    noinline definition: Definition<T>,
    scopeQualifier: Qualifier,
): ScopedInstanceFactory<T> {
    val def = _createDefinition(Kind.Scoped, qualifier, definition, scopeQualifier = scopeQualifier)
    return ScopedInstanceFactory(def)
}

/**
 * Help write list of Modules
 */
operator fun List<Module>.plus(module: Module): List<Module> = this + listOf(module)

/**
 * Run through the module list to flatten all modules & submodules
 */
@OptIn(KoinInternalApi::class)
<<<<<<< HEAD
fun flatten(modules: List<Module>): Set<Module> {
    fun flat(modules: List<Module>, newModules: MutableSet<Module>){
        modules.forEach{
            newModules += it
            flat(it.includedModules,newModules)
=======
tailrec fun flatten(modules: List<Module>, newModules: Set<Module> = emptySet()): Set<Module> {
    return if (modules.isEmpty()) {
        newModules
    } else {
        val head = modules.first()
        val tail = modules.subList(1, modules.size)
        if (head.includedModules.isEmpty()) {
            flatten(tail, newModules + head)
        } else {
            flatten(head.includedModules + tail, newModules + head)
>>>>>>> 137005a3
        }
    }
    return mutableSetOf<Module>().apply { flat(modules,this) }
}<|MERGE_RESOLUTION|>--- conflicted
+++ resolved
@@ -235,24 +235,11 @@
  * Run through the module list to flatten all modules & submodules
  */
 @OptIn(KoinInternalApi::class)
-<<<<<<< HEAD
 fun flatten(modules: List<Module>): Set<Module> {
     fun flat(modules: List<Module>, newModules: MutableSet<Module>){
         modules.forEach{
             newModules += it
             flat(it.includedModules,newModules)
-=======
-tailrec fun flatten(modules: List<Module>, newModules: Set<Module> = emptySet()): Set<Module> {
-    return if (modules.isEmpty()) {
-        newModules
-    } else {
-        val head = modules.first()
-        val tail = modules.subList(1, modules.size)
-        if (head.includedModules.isEmpty()) {
-            flatten(tail, newModules + head)
-        } else {
-            flatten(head.includedModules + tail, newModules + head)
->>>>>>> 137005a3
         }
     }
     return mutableSetOf<Module>().apply { flat(modules,this) }
