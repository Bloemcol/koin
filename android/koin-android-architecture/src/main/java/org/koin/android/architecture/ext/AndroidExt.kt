--- conflicted
+++ resolved
@@ -1,117 +1,49 @@
 package org.koin.android.architecture.ext
 
+import android.arch.lifecycle.LifecycleOwner
 import android.arch.lifecycle.ViewModel
 import android.arch.lifecycle.ViewModelProvider
 import android.arch.lifecycle.ViewModelStores
 import android.support.v4.app.Fragment
 import android.support.v4.app.FragmentActivity
 import org.koin.ParameterMap
-import org.koin.standalone.KoinComponent
 import kotlin.reflect.KClass
 
-/*
-    ------------ Fragment ------------
- */
-<<<<<<< HEAD
-=======
-inline fun <reified T : ViewModel> Fragment.getViewModel(key: String? = null, parameters: ParameterMap = emptyMap()): T {
-    return getViewModel(T::class, key, parameters)
-}
->>>>>>> 5e620546
 
 /**
- * Get a ViewModel for given Fragment
- */
-<<<<<<< HEAD
-inline fun <reified T : ViewModel> Fragment.getViewModel(parameters: ParameterMap = emptyMap()): T {
-    return getViewModel(T::class, parameters)
-=======
-fun <T : ViewModel> Fragment.getViewModel(clazz: KClass<T>, key: String? = null, parameters: ParameterMap = emptyMap()): T {
-    KoinFactory.parameters = parameters
-    return ViewModelProvider(ViewModelStores.of(this), KoinFactory).getK(key, clazz)
->>>>>>> 5e620546
-}
-
-/**
- * Lazy get view model
- * @param fromActivity - reuse ViewModel from parent Activity or create new one
- */
-inline fun <reified T : ViewModel> Fragment.viewModel(fromActivity: Boolean = true, key: String? = null, parameters: ParameterMap = emptyMap()): Lazy<T> = viewModel(T::class, fromActivity, key, parameters)
-
-/**
- * Lazy get view model
- * version that avoid inline parameter and take KClass to instantiate
- *
- * @param fromActivity - reuse ViewModel from parent Activity or create new one
- */
-fun <T : ViewModel> Fragment.viewModel(clazz: KClass<T>, fromActivity: Boolean = true, key: String? = null, parameters: ParameterMap = emptyMap()): Lazy<T> = lazy {
-    val currentActivity = activity
-    if (fromActivity && currentActivity != null) currentActivity.getViewModel(clazz, key, parameters) else getViewModel(clazz, key, parameters)
-}
-
-<<<<<<< HEAD
-=======
-/**
- * Resolve and get ViewModel by type and key (given non null key parameter)
- *
- * @param key The key to use to identify the ViewModel
- */
-internal fun <T : ViewModel> ViewModelProvider.getK(key: String? = null, clazz: KClass<T>): T {
-    return if (key == null) {
-        get(clazz.java)
-    } else {
-        get(key, clazz.java)
-    }
-}
-
-/**
- * Get a ViewModel for given Activity
- */
-inline fun <reified T : ViewModel> FragmentActivity.getViewModel(key: String? = null, parameters: ParameterMap): T {
-    return getViewModel(T::class, key, parameters)
-}
-
->>>>>>> 5e620546
-/**
- * Get a ViewModel for given Fragment
+ * Get a ViewModel for given Activity - from given class
  * version that avoid inline parameter and take KClass to instantiate
  */
-<<<<<<< HEAD
-fun <T : ViewModel> Fragment.getViewModel(clazz: KClass<T>, parameters: ParameterMap = emptyMap()): T {
-=======
-fun <T : ViewModel> FragmentActivity.getViewModel(clazz: KClass<T>, key: String? = null, parameters: ParameterMap): T {
->>>>>>> 5e620546
-    KoinFactory.parameters = parameters
-    return ViewModelProvider(ViewModelStores.of(this), KoinFactory).getK(key, clazz)
-}
-
-/*
-    ------------ Activity ------------
- */
-
-/**
- * Lazy get a ViewModel - for Activity
- */
-inline fun <reified T : ViewModel> FragmentActivity.viewModel(key: String? = null, parameters: ParameterMap = emptyMap()): Lazy<T> = lazy { getViewModel<T>(key, parameters) }
-
-/**
- * Lazy get a ViewModel - for Activity
- * version that avoid inline parameter and take KClass to instantiate
- */
-fun <T : ViewModel> FragmentActivity.viewModel(clazz: KClass<T>, key: String? = null, parameters: ParameterMap = emptyMap()): Lazy<T> = lazy { getViewModel(clazz, key, parameters) }
-
-/**
- * Get a ViewModel for given Activity
- */
-inline fun <reified T : ViewModel> FragmentActivity.getViewModel(parameters: ParameterMap): T {
-    return getViewModel(T::class, parameters)
+inline fun <reified T : ViewModel> LifecycleOwner.viewModel(key: String? = null, parameters: ParameterMap): Lazy<T> {
+    return viewModel(T::class, key, parameters)
 }
 
 /**
  * Get a ViewModel for given Activity - from given class
  * version that avoid inline parameter and take KClass to instantiate
  */
-fun <T : ViewModel> FragmentActivity.getViewModel(clazz: KClass<T>, parameters: ParameterMap): T {
+fun <T : ViewModel> LifecycleOwner.viewModel(clazz: KClass<T>, key: String? = null, parameters: ParameterMap): Lazy<T> {
+    return lazy { getViewModel(clazz, key, parameters) }
+}
+
+/**
+ * Get a ViewModel for given Activity - from given class
+ * version that avoid inline parameter and take KClass to instantiate
+ */
+inline fun <reified T : ViewModel> LifecycleOwner.getViewModel(key: String? = null, parameters: ParameterMap): T {
+    return getViewModel(T::class, key, parameters)
+}
+
+/**
+ * Get a ViewModel for given Activity - from given class
+ * version that avoid inline parameter and take KClass to instantiate
+ */
+fun <T : ViewModel> LifecycleOwner.getViewModel(clazz: KClass<T>, key: String? = null, parameters: ParameterMap): T {
     KoinFactory.parameters = parameters
-    return ViewModelProvider(ViewModelStores.of(this), KoinFactory).get(clazz.java)
+    val viewModelProvider = when {
+        this is FragmentActivity -> ViewModelProvider(ViewModelStores.of(this), KoinFactory)
+        this is Fragment -> ViewModelProvider(ViewModelStores.of(this), KoinFactory)
+        else -> error("Can't get ViewModel on $this - Is not a FragmentActivity nor a Fragment")
+    }
+    return if (key != null) viewModelProvider.get(key, clazz.java) else viewModelProvider.get(clazz.java)
 }