ext {
    // Koin Versions
<<<<<<< HEAD
    koin_version = '3.2.2-logger'
=======
    koin_version = '3.3.0'
>>>>>>> ebedf2ac
    koin_android_version = '3.3.0'
    
    // Kotlin
    kotlin_version = '1.7.20'
    
    coroutines_version = "1.6.4"

    // Dokka
    dokka_version = '1.7.20'

    // Test
    junit_version = "4.13.2"
    junit5_version = "5.8.2"
    mockito_version = "4.7.0"
    mockk_version = "1.12.2"

}<|MERGE_RESOLUTION|>--- conflicted
+++ resolved
@@ -1,10 +1,6 @@
 ext {
     // Koin Versions
-<<<<<<< HEAD
-    koin_version = '3.2.2-logger'
-=======
     koin_version = '3.3.0'
->>>>>>> ebedf2ac
     koin_android_version = '3.3.0'
     
     // Kotlin
