--- conflicted
+++ resolved
@@ -1,39 +1,33 @@
 // Core
 include 'koin-core'
-//include 'koin-core-mp'
 include 'koin-test'
 
 // Core Sample
-include 'examples:coffee-maker'
+//include 'examples:coffee-maker'
 include 'examples:android-perfs'
-//// Core extended
+// Core extended
 include 'koin-core-ext'
-<<<<<<< HEAD
-//
-//// Android
-=======
 // Gradle plugin
 include 'koin-gradle-plugin'
 
 // Android
->>>>>>> 4c2c9620
 include 'koin-android'
 include 'koin-android-scope' ,'koin-android-viewmodel'
 include 'koin-androidx-scope','koin-androidx-fragment', 'koin-androidx-viewmodel'
 include 'koin-android-main-thread'
-//
-//// Android Ext
+
+// Android Ext
 include 'koin-android-ext'
 include 'koin-androidx-ext'
-//
-//// Android Samples
+
+// Android Samples
 //include 'examples:android-samples'
 //include 'examples:androidx-samples'
-//
-//// Ktor
+
+// Ktor
 include 'koin-logger-slf4j'
 include 'koin-ktor'
-//// Kto Sample
+// Kto Sample
 include 'examples:hello-ktor'
 
 enableFeaturePreview('GRADLE_METADATA')