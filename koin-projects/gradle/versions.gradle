--- conflicted
+++ resolved
@@ -1,10 +1,6 @@
 ext {
     // Koin
-<<<<<<< HEAD
-    koin_version = '3.0.0-alpha-2'
-=======
-    koin_version = '2.1.0'
->>>>>>> 4c2c9620
+    koin_version = '3.0.0-alpha-3'
 
     // Kotlin
 //    kotlin_version = '1.3.70-eap-274'
