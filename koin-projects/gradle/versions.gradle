ext {
    // Koin
    koin_version = '2.1.4'

    // Kotlin
    kotlin_version = '1.3.70'
    coroutines_version = "1.3.3"
    
    // Dokka
    dokka_version = '0.10.1'

    // Bintray
    bintray_version = "1.+"

    // Ktor
<<<<<<< HEAD
    ktor_version = '1.3.1'
=======
    ktor_version = '1.2.6'
>>>>>>> 07174f98

    // Test
    junit_version = "4.12"
    mockito_version = "2.21.0"

    asciidoctor_version = "1.5.3"
    asciidoctor_pdf_version = "1.5.0-alpha.15"

    android_maven_publish = "3.6.2"
}<|MERGE_RESOLUTION|>--- conflicted
+++ resolved
@@ -13,11 +13,7 @@
     bintray_version = "1.+"
 
     // Ktor
-<<<<<<< HEAD
     ktor_version = '1.3.1'
-=======
-    ktor_version = '1.2.6'
->>>>>>> 07174f98
 
     // Test
     junit_version = "4.12"
