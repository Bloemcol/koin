--- conflicted
+++ resolved
@@ -1,9 +1,4 @@
-<<<<<<< HEAD
 apply plugin: 'org.jetbrains.kotlin.multiplatform'
-=======
-apply from: "../gradle/versions.gradle"
-apply plugin: 'kotlin'
->>>>>>> 6c1537d5
 
 archivesBaseName = 'koin-core'
 description = 'Koin - simple dependency injection for Kotlin - ' + archivesBaseName
@@ -11,9 +6,9 @@
 
 kotlin {
     jvm {
-      withJava()
+        withJava()
     }
-  js() /*{
+    js() /*{
         nodejs()
         browser()
         configure([compilations.main, compilations.test]) {
@@ -25,7 +20,6 @@
         }
     }*/
 
-<<<<<<< HEAD
     if(ideaActive) {
         macosX64("native")
     }else{
@@ -127,17 +121,6 @@
                 compilations.test.source(sourceSets.nativeTest)
             }
         }
-=======
-    testImplementation "junit:junit:$junit_version"
-    testImplementation "org.mockito:mockito-inline:$mockito_version"
-
-    testImplementation "org.jetbrains.kotlinx:kotlinx-coroutines-core:$coroutines_version"// Coroutines
-}
-
-tasks.withType(org.jetbrains.kotlin.gradle.tasks.KotlinCompile).all {
-    kotlinOptions {
-        freeCompilerArgs = [ "-Xopt-in=kotlin.RequiresOptIn" ]
->>>>>>> 6c1537d5
     }
 }
 
