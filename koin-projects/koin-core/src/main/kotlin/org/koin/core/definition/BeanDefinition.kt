--- conflicted
+++ resolved
@@ -30,13 +30,8 @@
  *
  * @author Arnaud Giuliani
  */
-<<<<<<< HEAD
 class BeanDefinition<T>(
-        val name: String? = null,
-=======
-open class BeanDefinition<T>(
         val qualifier: Qualifier? = null,
->>>>>>> a1037835
         val primaryType: KClass<*>
 ) {
     // Main data
