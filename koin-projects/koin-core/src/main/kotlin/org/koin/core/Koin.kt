/*
 * Copyright 2017-2018 the original author or authors.
 *
 * Licensed under the Apache License, Version 2.0 (the "License");
 * you may not use this file except in compliance with the License.
 * You may obtain a copy of the License at
 *
 *      http://www.apache.org/licenses/LICENSE-2.0
 *
 * Unless required by applicable law or agreed to in writing, software
 * distributed under the License is distributed on an "AS IS" BASIS,
 * WITHOUT WARRANTIES OR CONDITIONS OF ANY KIND, either express or implied.
 * See the License for the specific language governing permissions and
 * limitations under the License.
 */
package org.koin.core

import org.koin.core.KoinApplication.Companion.logger
import org.koin.core.logger.Level
import org.koin.core.parameter.ParametersDefinition
import org.koin.core.qualifier.Qualifier
import org.koin.core.registry.PropertyRegistry
import org.koin.core.registry.ScopeRegistry
import org.koin.core.scope.Scope
import org.koin.core.scope.ScopeID
import kotlin.reflect.KClass

/**
 * Koin
 *
 * Gather main features to use on Koin context
 *
 * @author Arnaud Giuliani
 */
class Koin {
    val scopeRegistry = ScopeRegistry()
    val propertyRegistry = PropertyRegistry()
    val rootScope = Scope("-Root-", isRoot = true, _koin = this)

    /**
     * Lazy inject a Koin instance
     * @param qualifier
     * @param scope
     * @param parameters
     *
     * @return Lazy instance of type T
     */
    @JvmOverloads
    inline fun <reified T> inject(
        qualifier: Qualifier? = null,
        noinline parameters: ParametersDefinition? = null
    ): Lazy<T> = rootScope.inject(qualifier, parameters)

    /**
     * Lazy inject a Koin instance if available
     * @param qualifier
     * @param scope
     * @param parameters
     *
     * @return Lazy instance of type T or null
     */
    @JvmOverloads
    inline fun <reified T> injectOrNull(
        qualifier: Qualifier? = null,
        noinline parameters: ParametersDefinition? = null
    ): Lazy<T?> = rootScope.injectOrNull(qualifier, parameters)

    /**
     * Get a Koin instance
     * @param qualifier
     * @param scope
     * @param parameters
     */
    @JvmOverloads
    inline fun <reified T> get(
        qualifier: Qualifier? = null,
        noinline parameters: ParametersDefinition? = null
    ): T = rootScope.get(qualifier, parameters)

    /**
     * Get a Koin instance if available
     * @param qualifier
     * @param scope
     * @param parameters
     *
     * @return instance of type T or null
     */
    @JvmOverloads
    inline fun <reified T> getOrNull(
        qualifier: Qualifier? = null,
        noinline parameters: ParametersDefinition? = null
    ): T? = rootScope.getOrNull(qualifier, parameters)

    /**
     * Get a Koin instance
     * @param clazz
     * @param qualifier
     * @param scope
     * @param parameters
     *
     * @return instance of type T
     */
    fun <T> get(
        clazz: KClass<*>,
        qualifier: Qualifier?,
        parameters: ParametersDefinition?
    ): T = rootScope.get(clazz, qualifier, parameters)

    /**
     * Get a all instance for given inferred class (in primary or secondary type)
     *
     * @return list of instances of type T
     */
    inline fun <reified T> getAll(): List<T> = rootScope.getAll()

    /**
     * Get instance of primary type P and secondary type S
     * (not for scoped instances)
     *
     * @return instance of type S
     */
    inline fun <reified P, reified S> bind(noinline parameters: ParametersDefinition? = null): S = rootScope.bind<P, S>(parameters)

<<<<<<< HEAD
=======
    /**
     * Get instance of primary type P and secondary type S
     * (not for scoped instances)
     *
     * @return instance of type S
     */
    fun <S> bind(primaryType: KClass<*>, secondaryType: KClass<*>, parameters: ParametersDefinition? = null): S = rootScope.bind(primaryType, secondaryType, parameters)

>>>>>>> 719e776e
    internal fun createEagerInstances() = rootScope.createEagerInstances()

    /**
     * Create a Scope instance
     * @param scopeId
     * @param scopeDefinitionName
     */
    fun createScope(scopeId: ScopeID, qualifier: Qualifier): Scope {
        if (logger.isAt(Level.DEBUG)) {
            logger.debug("!- create scope - id:$scopeId q:$qualifier")
        }
        return scopeRegistry.createScopeInstance(this, scopeId, qualifier)
    }

    /**
     * Get or Create a Scope instance
     * @param scopeId
     * @param qualifier
     */
    fun getOrCreateScope(scopeId: ScopeID, qualifier: Qualifier): Scope {
        return scopeRegistry.getScopeInstanceOrNull(scopeId) ?: createScope(scopeId, qualifier)
    }

    /**
     * get a scope instance
     * @param scopeId
     */
    fun getScope(scopeId: ScopeID): Scope {
        return scopeRegistry.getScopeInstance(scopeId)
    }

    /**
     * get a scope instance
     * @param scopeId
     */
    fun getScopeOrNull(scopeId: ScopeID): Scope? {
        return scopeRegistry.getScopeInstanceOrNull(scopeId)
    }

    /**
     * Delete a scope instance
     */
    fun deleteScope(scopeId: ScopeID) {
        scopeRegistry.deleteScopeInstance(scopeId)
    }

    /**
     * Retrieve a property
     * @param key
     * @param defaultValue
     */
    fun <T> getProperty(key: String, defaultValue: T): T {
        return propertyRegistry.getProperty<T>(key) ?: defaultValue
    }

    /**
     * Retrieve a property
     * @param key
     */
    fun <T> getProperty(key: String): T? {
        return propertyRegistry.getProperty(key)
    }

    /**
     * Save a property
     * @param key
     * @param value
     */
    fun <T : Any> setProperty(key: String, value: T) {
        propertyRegistry.saveProperty(key, value)
    }

    /**
     * Close all resources from context
     */
    fun close() {
        scopeRegistry.close()
        rootScope.close()
        propertyRegistry.close()
    }
}<|MERGE_RESOLUTION|>--- conflicted
+++ resolved
@@ -47,8 +47,8 @@
      */
     @JvmOverloads
     inline fun <reified T> inject(
-        qualifier: Qualifier? = null,
-        noinline parameters: ParametersDefinition? = null
+            qualifier: Qualifier? = null,
+            noinline parameters: ParametersDefinition? = null
     ): Lazy<T> = rootScope.inject(qualifier, parameters)
 
     /**
@@ -61,8 +61,8 @@
      */
     @JvmOverloads
     inline fun <reified T> injectOrNull(
-        qualifier: Qualifier? = null,
-        noinline parameters: ParametersDefinition? = null
+            qualifier: Qualifier? = null,
+            noinline parameters: ParametersDefinition? = null
     ): Lazy<T?> = rootScope.injectOrNull(qualifier, parameters)
 
     /**
@@ -73,8 +73,8 @@
      */
     @JvmOverloads
     inline fun <reified T> get(
-        qualifier: Qualifier? = null,
-        noinline parameters: ParametersDefinition? = null
+            qualifier: Qualifier? = null,
+            noinline parameters: ParametersDefinition? = null
     ): T = rootScope.get(qualifier, parameters)
 
     /**
@@ -87,8 +87,8 @@
      */
     @JvmOverloads
     inline fun <reified T> getOrNull(
-        qualifier: Qualifier? = null,
-        noinline parameters: ParametersDefinition? = null
+            qualifier: Qualifier? = null,
+            noinline parameters: ParametersDefinition? = null
     ): T? = rootScope.getOrNull(qualifier, parameters)
 
     /**
@@ -101,10 +101,11 @@
      * @return instance of type T
      */
     fun <T> get(
-        clazz: KClass<*>,
-        qualifier: Qualifier?,
-        parameters: ParametersDefinition?
+            clazz: KClass<*>,
+            qualifier: Qualifier?,
+            parameters: ParametersDefinition?
     ): T = rootScope.get(clazz, qualifier, parameters)
+
 
     /**
      * Get a all instance for given inferred class (in primary or secondary type)
@@ -121,8 +122,6 @@
      */
     inline fun <reified P, reified S> bind(noinline parameters: ParametersDefinition? = null): S = rootScope.bind<P, S>(parameters)
 
-<<<<<<< HEAD
-=======
     /**
      * Get instance of primary type P and secondary type S
      * (not for scoped instances)
@@ -131,7 +130,6 @@
      */
     fun <S> bind(primaryType: KClass<*>, secondaryType: KClass<*>, parameters: ParametersDefinition? = null): S = rootScope.bind(primaryType, secondaryType, parameters)
 
->>>>>>> 719e776e
     internal fun createEagerInstances() = rootScope.createEagerInstances()
 
     /**
