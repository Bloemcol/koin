--- conflicted
+++ resolved
@@ -23,15 +23,11 @@
 import io.ktor.util.AttributeKey
 import io.ktor.util.pipeline.ContextDsl
 import org.koin.core.KoinApplication
-<<<<<<< HEAD
 import org.koin.core.KoinExperimentalAPI
 import org.koin.core.context.GlobalContext
 import org.koin.core.context.startKoin
+import org.koin.core.context.stopKoin
 import org.koin.core.module.Module
-=======
-import org.koin.core.context.startKoin
-import org.koin.core.context.stopKoin
->>>>>>> 3aaa519a
 import org.koin.dsl.KoinAppDeclaration
 
 /**
@@ -47,13 +43,6 @@
         override val key = AttributeKey<Koin>("Koin")
 
         override fun install(pipeline: Application, configure: KoinAppDeclaration): Koin {
-<<<<<<< HEAD
-            val koinApplication = startKoin(configure)
-            pipeline.environment.monitor.subscribe(ApplicationStopping) {
-                GlobalContext.stop()
-            }
-            return Koin(koinApplication)
-=======
             val monitor = pipeline.environment.monitor
 
             val koinApplication = startKoin(configure)
@@ -65,8 +54,7 @@
                 monitor.raise(KoinApplicationStopped, koinApplication)
             }
 
-            return Koin()
->>>>>>> 3aaa519a
+            return Koin(koinApplication)
         }
     }
 }
