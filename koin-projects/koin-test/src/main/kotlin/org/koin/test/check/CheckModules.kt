/*
 * Copyright 2017-2018 the original author or authors.
 *
 * Licensed under the Apache License, Version 2.0 (the "License");
 * you may not use this file except in compliance with the License.
 * You may obtain a copy of the License at
 *
 *      http://www.apache.org/licenses/LICENSE-2.0
 *
 * Unless required by applicable law or agreed to in writing, software
 * distributed under the License is distributed on an "AS IS" BASIS,
 * WITHOUT WARRANTIES OR CONDITIONS OF ANY KIND, either express or implied.
 * See the License for the specific language governing permissions and
 * limitations under the License.
 */
package org.koin.test.check

import org.koin.core.Koin
import org.koin.core.KoinApplication
import org.koin.core.parameter.DefinitionParameters
import org.koin.core.parameter.parametersOf
import org.koin.core.qualifier.Qualifier
import org.koin.core.scope.Scope
import org.koin.core.scope.getScopeName
import kotlin.reflect.KClass

/**
 * Check all definition's dependencies - start all nodules and check ifdefinitions can run
 */
fun KoinApplication.checkModules(
        parameterCreators: Map<NamedKClass, ParametersCreator> = mapOf()) = koin.checkModules(parameterCreators)

/**
 * Check all definition's dependencies - start all nodules and check if definitions can run
 */
<<<<<<< HEAD
fun Koin.checkModules(
        parameterCreators: Map<NamedKClass, ParametersCreator> = mapOf()) {

    beanRegistry.getAllDefinitions().forEach {
        val scope = if (it.isScoped()) createScope(it.getScopeName().toString(), it.getScopeName()) else null
        val parameters = parameterCreators[NamedKClass(it.qualifier, it.primaryType)]?.invoke(it.qualifier) ?: parametersOf()
        get<Any>(it.primaryType, it.qualifier, scope ?: Scope.GLOBAL) { parameters }
        scope?.close()
=======
fun Koin.checkModules() {
    val allDefinitions = getSandboxedDefinitions()

    clearExistingDefinitions()

    registerDefinitions(allDefinitions)

    runDefinitions(allDefinitions)

    close()
}

const val SANDBOX_SCOPE_ID = "_sandbox_scope"

/**
 * Resolve & instance definitions
 */
fun Koin.runDefinitions(allDefinitions: List<BeanDefinition<*>>) {
    allDefinitions.forEach {
        checkDefinition(it)
    }
}

private fun Koin.checkDefinition(it: BeanDefinition<*>) {
    val clazz = it.primaryType
    val scope = if (it.isScoped()) {

        val scopeIdPerScope = it.getScopeName().toString() + SANDBOX_SCOPE_ID

        scopeRegistry.getScopeInstanceOrNull(scopeIdPerScope)
                ?: scopeRegistry.createScopeInstance(scopeIdPerScope, it.getScopeName())
    } else Scope.GLOBAL

    get<Any>(clazz, it.qualifier, scope) { emptyParametersHolder() }
    if (scope != Scope.GLOBAL) {
        scope.let { scope.close() }
    }
}

private fun Koin.registerDefinitions(allDefinitions: List<BeanDefinition<*>>) {
    allDefinitions.forEach {
        beanRegistry.saveDefinition(it)
>>>>>>> e57eba07
    }
    close()
}

data class NamedKClass(val qualifier: Qualifier? = null, val type: KClass<*>)
typealias ParametersCreator = (Qualifier?) -> DefinitionParameters

class ParametersBinding {
    val creators = mutableMapOf<NamedKClass, ParametersCreator>()
    inline fun <reified T> create(qualifier: Qualifier? = null, noinline creator: ParametersCreator) =
            creators.put(NamedKClass(qualifier, T::class), creator)
}

fun parameterCreatorsOf(f: ParametersBinding.() -> Unit): Map<NamedKClass, ParametersCreator> {
    return ParametersBinding().apply(f).creators
}<|MERGE_RESOLUTION|>--- conflicted
+++ resolved
@@ -33,59 +33,15 @@
 /**
  * Check all definition's dependencies - start all nodules and check if definitions can run
  */
-<<<<<<< HEAD
 fun Koin.checkModules(
         parameterCreators: Map<NamedKClass, ParametersCreator> = mapOf()) {
 
     beanRegistry.getAllDefinitions().forEach {
         val scope = if (it.isScoped()) createScope(it.getScopeName().toString(), it.getScopeName()) else null
-        val parameters = parameterCreators[NamedKClass(it.qualifier, it.primaryType)]?.invoke(it.qualifier) ?: parametersOf()
+        val parameters = parameterCreators[NamedKClass(it.qualifier, it.primaryType)]?.invoke(it.qualifier)
+                ?: parametersOf()
         get<Any>(it.primaryType, it.qualifier, scope ?: Scope.GLOBAL) { parameters }
         scope?.close()
-=======
-fun Koin.checkModules() {
-    val allDefinitions = getSandboxedDefinitions()
-
-    clearExistingDefinitions()
-
-    registerDefinitions(allDefinitions)
-
-    runDefinitions(allDefinitions)
-
-    close()
-}
-
-const val SANDBOX_SCOPE_ID = "_sandbox_scope"
-
-/**
- * Resolve & instance definitions
- */
-fun Koin.runDefinitions(allDefinitions: List<BeanDefinition<*>>) {
-    allDefinitions.forEach {
-        checkDefinition(it)
-    }
-}
-
-private fun Koin.checkDefinition(it: BeanDefinition<*>) {
-    val clazz = it.primaryType
-    val scope = if (it.isScoped()) {
-
-        val scopeIdPerScope = it.getScopeName().toString() + SANDBOX_SCOPE_ID
-
-        scopeRegistry.getScopeInstanceOrNull(scopeIdPerScope)
-                ?: scopeRegistry.createScopeInstance(scopeIdPerScope, it.getScopeName())
-    } else Scope.GLOBAL
-
-    get<Any>(clazz, it.qualifier, scope) { emptyParametersHolder() }
-    if (scope != Scope.GLOBAL) {
-        scope.let { scope.close() }
-    }
-}
-
-private fun Koin.registerDefinitions(allDefinitions: List<BeanDefinition<*>>) {
-    allDefinitions.forEach {
-        beanRegistry.saveDefinition(it)
->>>>>>> e57eba07
     }
     close()
 }
